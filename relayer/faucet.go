package relayer

import (
	"encoding/json"
	"fmt"
	"io/ioutil"
	"net/http"
	"time"

	ckeys "github.com/cosmos/cosmos-sdk/client/keys"
	sdk "github.com/cosmos/cosmos-sdk/types"
	"github.com/cosmos/cosmos-sdk/x/auth"
	"github.com/cosmos/cosmos-sdk/x/bank"
)

// SendMsgWithKey allows the user to specify which relayer key will sign the message
func (c *Chain) SendMsgWithKey(datagram sdk.Msg, keyName string) (res sdk.TxResponse, err error) {
	var out []byte
	if out, err = c.BuildAndSignTxWithKey([]sdk.Msg{datagram}, keyName); err != nil {
		return res, err
	}
	return c.BroadcastTxCommit(out)

}

// BuildAndSignTxWithKey allows the user to specify which relayer key will sign the message
func (c *Chain) BuildAndSignTxWithKey(datagram []sdk.Msg, keyName string) ([]byte, error) {

	// Fetch account and sequence numbers for the account
	info, err := c.Keybase.Key(keyName)
	if err != nil {
		return nil, err
	}

	done := c.UseSDKContext()
	defer done()

	acc, err := auth.NewAccountRetriever(c.Cdc, c).GetAccount(info.GetAddress())
	if err != nil {
		return nil, err
	}

	return auth.NewTxBuilder(
		auth.DefaultTxEncoder(c.Amino.Codec), acc.GetAccountNumber(),
		acc.GetSequence(), c.Gas, c.GasAdjustment, false, c.ChainID,
		c.Memo, sdk.NewCoins(), c.getGasPrices()).WithKeybase(c.Keybase).
		BuildAndSign(info.GetName(), ckeys.DefaultKeyPass, datagram)
}

// FaucetHandler listens for addresses
<<<<<<< HEAD
func (c *Chain) FaucetHandler(fromKey sdk.AccAddress, amount sdk.Coin) func(w http.ResponseWriter, r *http.Request) {
=======
func (src *Chain) FaucetHandler(fromKey sdk.AccAddress, amounts sdk.Coins) func(w http.ResponseWriter, r *http.Request) {
>>>>>>> dd05e843
	return func(w http.ResponseWriter, r *http.Request) {
		defer r.Body.Close()
		c.Log("handling faucet request...")

		byt, err := ioutil.ReadAll(r.Body)
		if err != nil {
			str := "Failed to read request body"
			c.Error(fmt.Errorf("%s: %w", str, err))
			respondWithError(w, http.StatusBadGateway, str)
			return
		}

		var fr FaucetRequest
		err = json.Unmarshal(byt, &fr)
		switch {
		case err != nil:
			str := fmt.Sprintf("Failed to unmarshal request payload: %s", string(byt))
			c.Log(str)
			respondWithError(w, http.StatusBadRequest, str)
			return
		case fr.ChainID != c.ChainID:
			str := fmt.Sprintf("Invalid chain id: exp(%s) got(%s)", c.ChainID, fr.ChainID)
			c.Log(str)
			respondWithError(w, http.StatusBadRequest, str)
			return
		}

		if wait, err := c.checkAddress(fr.Address); err != nil {
			c.Log(fmt.Sprintf("%s hit rate limit, needs to wait %s", fr.Address, wait.String()))
			respondWithError(w, http.StatusTooManyRequests, err.Error())
			return
		}

		done := c.UseSDKContext()
		defer done()

<<<<<<< HEAD
		if err := c.faucetSend(fromKey, fr.addr(), amount); err != nil {
			c.Error(err)
			respondWithError(w, http.StatusInternalServerError, err.Error())
			return
		}

		c.Log(fmt.Sprintf("%s was sent %s successfully", fr.Address, amount.String()))
		respondWithJSON(w, http.StatusCreated, success{Address: fr.Address, Amount: amount.String()})
	}
}

func (c *Chain) faucetSend(fromAddr, toAddr sdk.AccAddress, amount sdk.Coin) error {
=======
		if err := src.faucetSend(fromKey, fr.addr(), amounts); err != nil {
			src.Error(err)
			respondWithError(w, http.StatusInternalServerError, err.Error())
			return
		}
		src.Log(fmt.Sprintf("%s was sent %s successfully", fr.Address, amounts.String()))
		respondWithJSON(w, http.StatusCreated, success{Address: fr.Address, Amount: amounts.String()})
	}
}

func (src *Chain) faucetSend(fromAddr, toAddr sdk.AccAddress, amounts sdk.Coins) error {
>>>>>>> dd05e843
	// Set sdk config to use custom Bech32 account prefix

	info, err := c.Keybase.KeyByAddress(fromAddr)
	if err != nil {
		return err
	}
<<<<<<< HEAD
	res, err := c.SendMsgWithKey(bank.NewMsgSend(fromAddr, toAddr, sdk.NewCoins(amount)), info.GetName())
=======

	res, err := src.SendMsgWithKey(bank.NewMsgSend(fromAddr, toAddr, sdk.NewCoins(amounts...)), info.GetName())
>>>>>>> dd05e843
	if err != nil {
		return fmt.Errorf("failed to send transaction: %w\n%s", err, res)
	} else if res.Code != 0 {
		return fmt.Errorf("transaction failed to execute\n%s", res)
	}
	return nil
}

func (c *Chain) checkAddress(addr string) (time.Duration, error) {
	faucetTimeout := 5 * time.Minute
	if val, ok := c.faucetAddrs[addr]; ok {
		sinceLastRequest := time.Since(val)
		if faucetTimeout > sinceLastRequest {
			wait := faucetTimeout - sinceLastRequest
			return wait, fmt.Errorf("%s has requested funds within the last %s, wait %s before trying again",
				addr, faucetTimeout.String(), wait.String())
		}
	}
	c.faucetAddrs[addr] = time.Now()
	return 1 * time.Second, nil
}

func respondWithError(w http.ResponseWriter, code int, message string) {
	respondWithJSON(w, code, map[string]string{"error": message})
}

func respondWithJSON(w http.ResponseWriter, code int, payload interface{}) {
	response, _ := json.Marshal(payload)

	w.Header().Set("Content-Type", "application/json")
	w.WriteHeader(code)
	_, err := w.Write(response)
	if err != nil {
		fmt.Printf("error writing to the underlying response")
	}
}

// FaucetRequest represents a request to the facuet
type FaucetRequest struct {
	ChainID string `json:"chain-id"`
	Address string `json:"address"`
}

func (fr FaucetRequest) addr() sdk.AccAddress {
	addr, _ := sdk.AccAddressFromBech32(fr.Address)
	return addr
}

type success struct {
	Address string `json:"address"`
	Amount  string `json:"amount"`
}<|MERGE_RESOLUTION|>--- conflicted
+++ resolved
@@ -48,11 +48,7 @@
 }
 
 // FaucetHandler listens for addresses
-<<<<<<< HEAD
-func (c *Chain) FaucetHandler(fromKey sdk.AccAddress, amount sdk.Coin) func(w http.ResponseWriter, r *http.Request) {
-=======
-func (src *Chain) FaucetHandler(fromKey sdk.AccAddress, amounts sdk.Coins) func(w http.ResponseWriter, r *http.Request) {
->>>>>>> dd05e843
+func (c *Chain) FaucetHandler(fromKey sdk.AccAddress, amounts sdk.Coins) func(w http.ResponseWriter, r *http.Request) {
 	return func(w http.ResponseWriter, r *http.Request) {
 		defer r.Body.Close()
 		c.Log("handling faucet request...")
@@ -89,44 +85,27 @@
 		done := c.UseSDKContext()
 		defer done()
 
-<<<<<<< HEAD
-		if err := c.faucetSend(fromKey, fr.addr(), amount); err != nil {
+		if err := c.faucetSend(fromKey, fr.addr(), amounts); err != nil {
 			c.Error(err)
 			respondWithError(w, http.StatusInternalServerError, err.Error())
 			return
 		}
 
-		c.Log(fmt.Sprintf("%s was sent %s successfully", fr.Address, amount.String()))
-		respondWithJSON(w, http.StatusCreated, success{Address: fr.Address, Amount: amount.String()})
+		c.Log(fmt.Sprintf("%s was sent %s successfully", fr.Address, amounts.String()))
+		respondWithJSON(w, http.StatusCreated, success{Address: fr.Address, Amount: amounts.String()})
 	}
 }
 
 func (c *Chain) faucetSend(fromAddr, toAddr sdk.AccAddress, amount sdk.Coin) error {
-=======
-		if err := src.faucetSend(fromKey, fr.addr(), amounts); err != nil {
-			src.Error(err)
-			respondWithError(w, http.StatusInternalServerError, err.Error())
-			return
-		}
-		src.Log(fmt.Sprintf("%s was sent %s successfully", fr.Address, amounts.String()))
-		respondWithJSON(w, http.StatusCreated, success{Address: fr.Address, Amount: amounts.String()})
-	}
-}
-
-func (src *Chain) faucetSend(fromAddr, toAddr sdk.AccAddress, amounts sdk.Coins) error {
->>>>>>> dd05e843
 	// Set sdk config to use custom Bech32 account prefix
 
 	info, err := c.Keybase.KeyByAddress(fromAddr)
 	if err != nil {
 		return err
 	}
-<<<<<<< HEAD
-	res, err := c.SendMsgWithKey(bank.NewMsgSend(fromAddr, toAddr, sdk.NewCoins(amount)), info.GetName())
-=======
 
-	res, err := src.SendMsgWithKey(bank.NewMsgSend(fromAddr, toAddr, sdk.NewCoins(amounts...)), info.GetName())
->>>>>>> dd05e843
+	res, err := c.SendMsgWithKey(bank.NewMsgSend(fromAddr, toAddr, sdk.NewCoins(amounts...)), info.GetName())
+
 	if err != nil {
 		return fmt.Errorf("failed to send transaction: %w\n%s", err, res)
 	} else if res.Code != 0 {
